--- conflicted
+++ resolved
@@ -44,12 +44,7 @@
 		"test:run": "vitest run",
 		"test:watch": "vitest --watch",
 		"test:ui": "vitest --",
-<<<<<<< HEAD
-		"typecheck": "tsc --noEmit",
-		"setup:labels": "bash scripts/setup-labels.sh"
-=======
 		"typecheck": "tsc --noEmit"
->>>>>>> 4cb59ba5
 	},
 	"keywords": [
 		"result",

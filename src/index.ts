<<<<<<< HEAD
// Main package entry point - no Zod dependency
// Re-export all individual functions from base
export {
  // Core essentials
  ok,
  err,
  isOk,
  isErr,
  unwrap,
  unwrapOr,
  handle,
  handleAsync,
  handleWith,
  handleWithAsync,
  match,

  // Iteration operations  
  map,
  mapAsync,
  mapErr,
  mapErrAsync,
  andThen,
  andThenAsync,
  pipe,

  // Batch operations
  all,
  allAsync,
  allSettledAsync,
  oks,
  errs,
  partition,
  partitionWith,
  analyze,
  findFirst,
  reduce,
  first,

  // Advanced features
  safe,
  safeAsync,
  yieldFn,
  zip,
  apply,

  // Utilities
  inspect,
  tap,
  tapErr,
  fromNullable,
  toNullable,

  // Factory function for backward compatibility
  createBaseResult,

  // Types
  type Result,
  type Ok,
  type Err,
  type OK,
  type ERR,
} from "@/base";

// Create grouped objects for convenience (zero overhead - just references)
import {
  map,
  mapAsync,
  mapErr,
  mapErrAsync,
  andThen,
  andThenAsync,
  pipe,
  all,
  allAsync,
  allSettledAsync,
  oks,
  errs,
  partition,
  partitionWith,
  analyze,
  findFirst,
  reduce,
  first,
  safe,
  safeAsync,
  yieldFn,
  zip,
  apply,
  inspect,
  tap,
  tapErr,
  fromNullable,
  toNullable,
} from "@/base";

/**
 * Iteration operations for transforming and chaining Results.
 * Contains functions like map, andThen, and pipe for functional composition.
 * 
 * @example
 * ```typescript
 * import { iter } from 'result-ts';
 * 
 * const result = iter.pipe(
 *   getUserData(id),
 *   user => iter.map(user, u => u.name),
 *   name => validateName(name)
 * );
 * ```
 */
export const iter = {
  map,
  mapAsync,
  mapErr,
  mapErrAsync,
  andThen,
  andThenAsync,
  pipe,
};

/**
 * Batch operations for working with arrays of Results.
 * Contains functions like all, partition, and analyze for bulk processing.
 * 
 * @example
 * ```typescript
 * import { batch } from 'result-ts';
 * 
 * const userResults = [getUser(1), getUser(2), getUser(3)];
 * const allUsers = batch.all(userResults);
 * const { oks, errors } = batch.partition(userResults);
 * ```
 */
export const batch = {
  all,
  allAsync,
  allSettledAsync,
  oks,
  errs,
  partition,
  partitionWith,
  analyze,
  findFirst,
  reduce,
  first,
};

/**
 * Advanced Result operations including generators and applicative patterns.
 * Contains powerful features like safe generators and functional composition.
 * 
 * @example
 * ```typescript
 * import { advanced } from 'result-ts';
 * 
 * const result = advanced.safe(function* () {
 *   const user = yield getUser(id);
 *   const profile = yield getProfile(user.id);
 *   return { user, profile };
 * });
 * ```
 */
export const advanced = {
  safe,
  safeAsync,
  yieldFn,
  zip,
  apply,
};

/**
 * Utility functions for debugging, side effects, and type conversions.
 * Contains helper functions like inspect, tap, and nullable conversions.
 * 
 * @example
 * ```typescript
 * import { utils } from 'result-ts';
 * 
 * const result = utils.inspect(
 *   processData(),
 *   value => console.log('Success:', value),
 *   error => console.error('Error:', error)
 * );
 * ```
 */
export const utils = {
  inspect,
  tap,
  tapErr,
  fromNullable,
  toNullable,
};
=======
// Main entry point - Core essentials only for optimal tree-shaking
// Users get the minimum viable Result library by default

// Re-export all core essentials (11 functions)
export * from "./core";

/**
 * This is the minimal Result library entry point.
 * 
 * For additional functionality, use layered imports:
 * - `result-ts/iter` → adds data transformation operations
 * - `result-ts/batch` → adds array processing operations  
 * - `result-ts/utils` → adds debugging and conversion utilities
 * - `result-ts/patterns` → adds advanced functional patterns
 * - `result-ts/schema` → adds runtime validation with Zod
 */
>>>>>>> b4e6cec9
<|MERGE_RESOLUTION|>--- conflicted
+++ resolved
@@ -1,197 +1,3 @@
-<<<<<<< HEAD
-// Main package entry point - no Zod dependency
-// Re-export all individual functions from base
-export {
-  // Core essentials
-  ok,
-  err,
-  isOk,
-  isErr,
-  unwrap,
-  unwrapOr,
-  handle,
-  handleAsync,
-  handleWith,
-  handleWithAsync,
-  match,
-
-  // Iteration operations  
-  map,
-  mapAsync,
-  mapErr,
-  mapErrAsync,
-  andThen,
-  andThenAsync,
-  pipe,
-
-  // Batch operations
-  all,
-  allAsync,
-  allSettledAsync,
-  oks,
-  errs,
-  partition,
-  partitionWith,
-  analyze,
-  findFirst,
-  reduce,
-  first,
-
-  // Advanced features
-  safe,
-  safeAsync,
-  yieldFn,
-  zip,
-  apply,
-
-  // Utilities
-  inspect,
-  tap,
-  tapErr,
-  fromNullable,
-  toNullable,
-
-  // Factory function for backward compatibility
-  createBaseResult,
-
-  // Types
-  type Result,
-  type Ok,
-  type Err,
-  type OK,
-  type ERR,
-} from "@/base";
-
-// Create grouped objects for convenience (zero overhead - just references)
-import {
-  map,
-  mapAsync,
-  mapErr,
-  mapErrAsync,
-  andThen,
-  andThenAsync,
-  pipe,
-  all,
-  allAsync,
-  allSettledAsync,
-  oks,
-  errs,
-  partition,
-  partitionWith,
-  analyze,
-  findFirst,
-  reduce,
-  first,
-  safe,
-  safeAsync,
-  yieldFn,
-  zip,
-  apply,
-  inspect,
-  tap,
-  tapErr,
-  fromNullable,
-  toNullable,
-} from "@/base";
-
-/**
- * Iteration operations for transforming and chaining Results.
- * Contains functions like map, andThen, and pipe for functional composition.
- * 
- * @example
- * ```typescript
- * import { iter } from 'result-ts';
- * 
- * const result = iter.pipe(
- *   getUserData(id),
- *   user => iter.map(user, u => u.name),
- *   name => validateName(name)
- * );
- * ```
- */
-export const iter = {
-  map,
-  mapAsync,
-  mapErr,
-  mapErrAsync,
-  andThen,
-  andThenAsync,
-  pipe,
-};
-
-/**
- * Batch operations for working with arrays of Results.
- * Contains functions like all, partition, and analyze for bulk processing.
- * 
- * @example
- * ```typescript
- * import { batch } from 'result-ts';
- * 
- * const userResults = [getUser(1), getUser(2), getUser(3)];
- * const allUsers = batch.all(userResults);
- * const { oks, errors } = batch.partition(userResults);
- * ```
- */
-export const batch = {
-  all,
-  allAsync,
-  allSettledAsync,
-  oks,
-  errs,
-  partition,
-  partitionWith,
-  analyze,
-  findFirst,
-  reduce,
-  first,
-};
-
-/**
- * Advanced Result operations including generators and applicative patterns.
- * Contains powerful features like safe generators and functional composition.
- * 
- * @example
- * ```typescript
- * import { advanced } from 'result-ts';
- * 
- * const result = advanced.safe(function* () {
- *   const user = yield getUser(id);
- *   const profile = yield getProfile(user.id);
- *   return { user, profile };
- * });
- * ```
- */
-export const advanced = {
-  safe,
-  safeAsync,
-  yieldFn,
-  zip,
-  apply,
-};
-
-/**
- * Utility functions for debugging, side effects, and type conversions.
- * Contains helper functions like inspect, tap, and nullable conversions.
- * 
- * @example
- * ```typescript
- * import { utils } from 'result-ts';
- * 
- * const result = utils.inspect(
- *   processData(),
- *   value => console.log('Success:', value),
- *   error => console.error('Error:', error)
- * );
- * ```
- */
-export const utils = {
-  inspect,
-  tap,
-  tapErr,
-  fromNullable,
-  toNullable,
-};
-=======
 // Main entry point - Core essentials only for optimal tree-shaking
 // Users get the minimum viable Result library by default
 
@@ -207,5 +13,4 @@
  * - `result-ts/utils` → adds debugging and conversion utilities
  * - `result-ts/patterns` → adds advanced functional patterns
  * - `result-ts/schema` → adds runtime validation with Zod
- */
->>>>>>> b4e6cec9
+ */
<<<<<<< HEAD
// Re-export all individual functions from base for convenience
export {
  // Core essentials
  ok,
  err,
  isOk,
  isErr,
  unwrap,
  unwrapOr,
  handle,
  handleAsync,
  handleWith,
  handleWithAsync,
  match,

  // Iteration operations  
  map,
  mapAsync,
  mapErr,
  mapErrAsync,
  andThen,
  andThenAsync,
  pipe,

  // Batch operations
  all,
  allAsync,
  allSettledAsync,
  oks,
  errs,
  partition,
  partitionWith,
  analyze,
  findFirst,
  reduce,
  first,

  // Advanced features
  safe,
  safeAsync,
  yieldFn,
  zip,
  apply,

  // Utilities
  inspect,
  tap,
  tapErr,
  fromNullable,
  toNullable,

  // Factory function for backward compatibility
  createBaseResult,

  // Types
  type Result,
  type Ok,
  type Err,
  type OK,
  type ERR,
} from "@/base";

// Create grouped objects for convenience (zero overhead - just references)
import {
  map,
  mapAsync,
  mapErr,
  mapErrAsync,
  andThen,
  andThenAsync,
  pipe,
  all,
  allAsync,
  allSettledAsync,
  oks,
  errs,
  partition,
  partitionWith,
  analyze,
  findFirst,
  reduce,
  first,
  safe,
  safeAsync,
  yieldFn,
  zip,
  apply,
  inspect,
  tap,
  tapErr,
  fromNullable,
  toNullable,
} from "@/base";

/**
 * Iteration operations for transforming and chaining Results.
 * Contains functions like map, andThen, and pipe for functional composition.
 */
export const iter = {
  map,
  mapAsync,
  mapErr,
  mapErrAsync,
  andThen,
  andThenAsync,
  pipe,
};

/**
 * Batch operations for working with arrays of Results.
 * Contains functions like all, partition, and analyze for bulk processing.
 */
export const batch = {
  all,
  allAsync,
  allSettledAsync,
  oks,
  errs,
  partition,
  partitionWith,
  analyze,
  findFirst,
  reduce,
  first,
};

/**
 * Advanced Result operations including generators and applicative patterns.
 * Contains powerful features like safe generators and functional composition.
 */
export const advanced = {
  safe,
  safeAsync,
  yieldFn,
  zip,
  apply,
};

/**
 * Utility functions for debugging, side effects, and type conversions.
 * Contains helper functions like inspect, tap, and nullable conversions.
 */
export const utils = {
  inspect,
  tap,
  tapErr,
  fromNullable,
  toNullable,
};
=======
// Internal core module - not exposed to users
// Contains the minimal essentials that every layer includes
// All layer files re-export from this for consistency

// Import types and constants from the shared foundation
import { OK, ERR, type Result, type Ok, type Err } from "./types";

// =============================================================================
// CORE ESSENTIALS (Individual Exports)
// =============================================================================

/**
 * Creates a successful Result containing the given value.
 *
 * @example
 * ```typescript
 * const result = ok("hello");
 * console.log(result); // { type: "Ok", value: "hello" }
 * ```
 *
 * @param value - The success value to wrap
 * @returns A successful Result containing the value
 */
export const ok = <T>(value: T): Ok<T> => ({
  type: OK,
  value,
});

/**
 * Creates an error Result containing the given error.
 *
 * @example
 * ```typescript
 * const result = err("Something went wrong");
 * console.log(result); // { type: "Err", error: "Something went wrong" }
 * ```
 *
 * @param error - The error value to wrap
 * @returns An error Result containing the error
 */
export const err = <E>(error: E): Err<E> => ({
  type: ERR,
  error,
});

/**
 * Type guard that checks if a Result is successful.
 *
 * @example
 * ```typescript
 * const result = ok(42);
 * if (isOk(result)) {
 *   console.log(result.value); // TypeScript knows this is number: 42
 * }
 * ```
 *
 * @param result - The Result to check
 * @returns True if the Result is Ok, false otherwise
 */
export const isOk = <T, E>(result: Result<T, E>): result is Ok<T> =>
  result.type === OK;

/**
 * Type guard that checks if a Result is an error.
 *
 * @example
 * ```typescript
 * const result = err("failed");
 * if (isErr(result)) {
 *   console.log(result.error); // TypeScript knows this is the error: "failed"
 * }
 * ```
 *
 * @param result - The Result to check
 * @returns True if the Result is Err, false otherwise
 */
export const isErr = <T, E>(result: Result<T, E>): result is Err<E> =>
  result.type === ERR;

/**
 * Extracts the value from a successful Result or throws an error.
 * Preserves the original error type when possible.
 *
 * @example
 * ```typescript
 * const success = ok(42);
 * console.log(unwrap(success)); // 42
 *
 * const failure = err(new Error("failed"));
 * unwrap(failure); // Throws the original Error
 * ```
 *
 * @param result - The Result to unwrap
 * @returns The success value
 * @throws The original error if Result is Err
 */
export const unwrap = <T, E>(result: Result<T, E>): T => {
  if (result.type === OK) return result.value;

  const error = result.error;

  if (error instanceof Error) {
    throw error;
  }

  if (typeof error === "string") {
    throw new Error(error);
  }

  throw new Error(`Unwrap failed: ${String(error)}`);
};

/**
 * Extracts the value from a Result or returns a default value.
 *
 * @example
 * ```typescript
 * const success = ok(42);
 * console.log(unwrapOr(success, 0)); // 42
 *
 * const failure = err("failed");
 * console.log(unwrapOr(failure, 0)); // 0
 * ```
 *
 * @param result - The Result to unwrap
 * @param defaultValue - The value to return if Result is Err
 * @returns The success value or the default value
 */
export const unwrapOr = <T, E>(result: Result<T, E>, defaultValue: T): T => {
  return result.type === OK ? result.value : defaultValue;
};

/**
 * Safely executes a function, catching any thrown errors and converting them to a Result.
 *
 * @example
 * ```typescript
 * const jsonString = '{"name": "John"}';
 * const result = handle(() => JSON.parse(jsonString));
 * // Returns: Ok(parsed object)
 *
 * const failed = handle(() => JSON.parse('invalid json'));
 * // Returns: Err("Unexpected token i in JSON at position 0")
 * ```
 *
 * @param fn - The function to execute safely
 * @returns A Result with the function result or error message
 */
export const handle = <T>(fn: () => T): Result<T, string> => {
  try {
    return { type: OK, value: fn() };
  } catch (error) {
    return {
      type: ERR,
      error: error instanceof Error ? error.message : "Unknown error",
    };
  }
};

/**
 * Safely executes an async function, catching any thrown errors and converting them to a Result.
 *
 * @example
 * ```typescript
 * const result = await handleAsync(async () => {
 *   const response = await fetch('/api/users');
 *   return response.json();
 * });
 * // Returns: Ok(users) or Err("Network error")
 * ```
 *
 * @param fn - The async function to execute safely
 * @returns A Promise of Result with the function result or error message
 */
export const handleAsync = async <T>(fn: () => Promise<T>): Promise<Result<T, string>> => {
  try {
    const value = await fn();
    return { type: OK, value };
  } catch (error) {
    return {
      type: ERR,
      error: error instanceof Error ? error.message : "Unknown error",
    };
  }
};

/**
 * Safely executes a function with custom error mapping.
 *
 * @example
 * ```typescript
 * const result = handleWith(
 *   () => riskyOperation(),
 *   (error) => ({ code: 500, message: String(error) })
 * );
 * // Returns: Ok(value) or Err with custom error object
 * ```
 *
 * @param fn - The function to execute safely
 * @param errorMapper - Function to transform caught errors
 * @returns A Result with the function result or mapped error
 */
export const handleWith = <T, E>(
  fn: () => T,
  errorMapper: (error: unknown) => E,
): Result<T, E> => {
  try {
    return { type: OK, value: fn() };
  } catch (error) {
    return { type: ERR, error: errorMapper(error) };
  }
};

/**
 * Safely executes an async function with custom error mapping.
 *
 * @example
 * ```typescript
 * const result = await handleWithAsync(
 *   async () => await apiCall(),
 *   (error) => new ApiError(error)
 * );
 * ```
 *
 * @param fn - The async function to execute safely
 * @param errorMapper - Function to transform caught errors
 * @returns A Promise of Result with the function result or mapped error
 */
export const handleWithAsync = async <T, E>(
  fn: () => Promise<T>,
  errorMapper: (error: unknown) => E,
): Promise<Result<T, E>> => {
  try {
    const value = await fn();
    return { type: OK, value };
  } catch (error) {
    return { type: ERR, error: errorMapper(error) };
  }
};

/**
 * Pattern matching for Results. Executes the appropriate handler based on Result type.
 *
 * @example
 * ```typescript
 * const message = match(result, {
 *   Ok: (value) => `Success: ${value}`,
 *   Err: (error) => `Failed: ${error}`
 * });
 *
 * const processed = match(apiResult, {
 *   Ok: (data) => data.users.length,
 *   Err: () => 0
 * });
 * ```
 *
 * @param result - The Result to match against
 * @param handlers - Object with Ok and Err handler functions
 * @returns The result of the appropriate handler
 */
export const match = <T, U, V, E>(
  result: Result<T, E>,
  handlers: {
    Ok: (value: T) => U;
    Err: (error: E) => V;
  },
): U | V => {
  return result.type === OK
    ? handlers.Ok(result.value)
    : handlers.Err(result.error);
};

// Re-export types for layer files that import from core
export type { Result, Ok, Err } from "./types";

/**
 * This module defines the core essentials (11 functions) included in every layer.
 * 
 * Layer files re-export from this module plus their specific functions:
 * - index.ts → just core (this file)
 * - iter.ts → core + iteration functions
 * - batch.ts → core + batch functions
 * - utils.ts → core + utility functions
 * - patterns.ts → core + advanced patterns
 * - schema.ts → core + validation functions
 * 
 * Benefits:
 * - Single source of truth for core functions
 * - Easy maintenance - update core in one place
 * - Still tree-shakable via individual function imports
 */
>>>>>>> b4e6cec9
<|MERGE_RESOLUTION|>--- conflicted
+++ resolved
@@ -1,154 +1,3 @@
-<<<<<<< HEAD
-// Re-export all individual functions from base for convenience
-export {
-  // Core essentials
-  ok,
-  err,
-  isOk,
-  isErr,
-  unwrap,
-  unwrapOr,
-  handle,
-  handleAsync,
-  handleWith,
-  handleWithAsync,
-  match,
-
-  // Iteration operations  
-  map,
-  mapAsync,
-  mapErr,
-  mapErrAsync,
-  andThen,
-  andThenAsync,
-  pipe,
-
-  // Batch operations
-  all,
-  allAsync,
-  allSettledAsync,
-  oks,
-  errs,
-  partition,
-  partitionWith,
-  analyze,
-  findFirst,
-  reduce,
-  first,
-
-  // Advanced features
-  safe,
-  safeAsync,
-  yieldFn,
-  zip,
-  apply,
-
-  // Utilities
-  inspect,
-  tap,
-  tapErr,
-  fromNullable,
-  toNullable,
-
-  // Factory function for backward compatibility
-  createBaseResult,
-
-  // Types
-  type Result,
-  type Ok,
-  type Err,
-  type OK,
-  type ERR,
-} from "@/base";
-
-// Create grouped objects for convenience (zero overhead - just references)
-import {
-  map,
-  mapAsync,
-  mapErr,
-  mapErrAsync,
-  andThen,
-  andThenAsync,
-  pipe,
-  all,
-  allAsync,
-  allSettledAsync,
-  oks,
-  errs,
-  partition,
-  partitionWith,
-  analyze,
-  findFirst,
-  reduce,
-  first,
-  safe,
-  safeAsync,
-  yieldFn,
-  zip,
-  apply,
-  inspect,
-  tap,
-  tapErr,
-  fromNullable,
-  toNullable,
-} from "@/base";
-
-/**
- * Iteration operations for transforming and chaining Results.
- * Contains functions like map, andThen, and pipe for functional composition.
- */
-export const iter = {
-  map,
-  mapAsync,
-  mapErr,
-  mapErrAsync,
-  andThen,
-  andThenAsync,
-  pipe,
-};
-
-/**
- * Batch operations for working with arrays of Results.
- * Contains functions like all, partition, and analyze for bulk processing.
- */
-export const batch = {
-  all,
-  allAsync,
-  allSettledAsync,
-  oks,
-  errs,
-  partition,
-  partitionWith,
-  analyze,
-  findFirst,
-  reduce,
-  first,
-};
-
-/**
- * Advanced Result operations including generators and applicative patterns.
- * Contains powerful features like safe generators and functional composition.
- */
-export const advanced = {
-  safe,
-  safeAsync,
-  yieldFn,
-  zip,
-  apply,
-};
-
-/**
- * Utility functions for debugging, side effects, and type conversions.
- * Contains helper functions like inspect, tap, and nullable conversions.
- */
-export const utils = {
-  inspect,
-  tap,
-  tapErr,
-  fromNullable,
-  toNullable,
-};
-=======
 // Internal core module - not exposed to users
 // Contains the minimal essentials that every layer includes
 // All layer files re-export from this for consistency
@@ -439,5 +288,4 @@
  * - Single source of truth for core functions
  * - Easy maintenance - update core in one place
  * - Still tree-shakable via individual function imports
- */
->>>>>>> b4e6cec9
+ */
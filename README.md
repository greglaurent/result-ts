--- conflicted
+++ resolved
@@ -122,19 +122,6 @@
 const { firstOk, firstError } = batch.findFirst(results);
 ```
 
-<<<<<<< HEAD
-## 📊 Bundle Size Comparison
-
-| Import Strategy                                   | Bundle Size     | Dependencies   |
-| ------------------------------------------------- | --------------- | -------------- |
-| `import { ok, err, isOk } from 'result-ts'`       | **~0.4KB**      | None           |
-| `import { ok, err, map, all } from 'result-ts'`   | **~1.8KB**      | None           |
-| `import { handle, iter, batch } from 'result-ts'` | **~8KB**        | None           |
-| Full core library                                 | **~12KB**       | None           |
-| With validation                                   | **~12KB + Zod** | Zod (optional) |
-
-=======
->>>>>>> b4e6cec9
 ## 🏗️ API Overview
 
 ### 📊 Bundle Size Comparison
